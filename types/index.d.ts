// TypeScript Version: 2.8

/** Components */
import * as React from 'react';
import * as Client from 'stream-chat';
import SeamlessImmutable, {
  ImmutableArray,
  ImmutableObject,
} from 'seamless-immutable';
import { MessageResponse } from 'stream-chat';
import ReactMarkdown from 'react-markdown';
import * as i18next from 'i18next';
import * as Dayjs from 'dayjs';

export interface ChatContextValue {
  client?: Client.StreamChat | null;
  channel?: Client.Channel;
  setActiveChannel?(
    channel: Client.Channel,
    watchers?: SeamlessImmutable.Immutable<{ [user_id: string]: Client.User }>,
    event?: React.SyntheticEvent,
  ): void;
  openNav?: boolean;
  openMobileNav?(): void;
  closeMobileNav?(): void;
  theme?: string;
  mutes?: Client.Mute[];
}

export interface ChannelContextValue extends ChatContextValue {
  Message?: React.ElementType<MessageUIComponentProps>;
  Attachment?: React.ElementType<AttachmentUIComponentProps>;
  messages?: Client.MessageResponse[];
  online?: boolean;
  typing?: SeamlessImmutable.Immutable<{
    [user_id: string]: Client.Event<Client.TypingStartEvent>;
  }>;
  watcher_count?: number;
  watchers?: SeamlessImmutable.Immutable<{ [user_id: string]: Client.User }>;
  members?: SeamlessImmutable.Immutable<{ [user_id: string]: Client.Member }>;
  read?: {
    [user_id: string]: SeamlessImmutable.Immutable<{
      last_read: string;
      user: Client.UserResponse;
    }>;
  };
  error?: boolean | Error;
  // Loading the intial content of the channel
  loading?: boolean;
  // Loading more messages
  loadingMore?: boolean;
  hasMore?: boolean;
  threadLoadingMore?: boolean;
  threadHasMore?: boolean;
  eventHistory?: {
    [lastMessageId: string]: (
      | Client.MemberAddedEvent
      | Client.MemberRemovedEvent
    )[];
  };
  thread?: Client.MessageResponse | boolean;
  threadMessages?: Client.MessageResponse[];

  multipleUploads?: boolean;
  acceptedFiles?: string[];
  maxNumberOfFiles?: number;
  sendMessage?(message: Client.Message): Promise<any>;
  editMessage?(updatedMessage: Client.Message): Promise<any>;
  /** Via Context: The function to update a message, handled by the Channel component */
  updateMessage?(
    updatedMessage: Client.MessageResponse,
    extraState?: object,
  ): void;
  /** Function executed when user clicks on link to open thread */
  retrySendMessage?(message: Client.Message): Promise<void>;
  removeMessage?(updatedMessage: Client.MessageResponse): void;
  /** Function to be called when a @mention is clicked. Function has access to the DOM event and the target user object */
  onMentionsClick?(e: React.MouseEvent, user: Client.UserResponse[]): void;
  /** Function to be called when hovering over a @mention. Function has access to the DOM event and the target user object */
  onMentionsHover?(e: React.MouseEvent, user: Client.UserResponse[]): void;
  openThread?(
    message: Client.MessageResponse,
    event: React.SyntheticEvent,
  ): void;

  loadMore?(): void;
  // thread related
  closeThread?(event: React.SyntheticEvent): void;
  loadMoreThread?(): void;

  /** Via Context: The function is called when the list scrolls */
  listenToScroll?(offset: number): void;
}

export interface ChatProps {
  client: Client.StreamChat;
  // Available built in themes:
  // 'messaging light'
  // | 'messaging dark'
  // | 'team light'
  // | 'team dark'
  // | 'commerce light'
  // | 'commerce dark'
  // | 'gaming light'
  // | 'gaming dark'
  // | 'livestream light'
  // | 'livestream dark'
  theme?: string;
  i18nInstance?: Streami18n;
  initialNavOpen?: boolean;
}

export interface ChannelProps
  extends ChatContextValue,
    TranslationContextValue {
  /** The loading indicator to use */
  LoadingIndicator?: React.ElementType<LoadingIndicatorProps>;
  LoadingErrorIndicator?: React.ElementType<LoadingErrorIndicatorProps>;
  Message?: React.ElementType<MessageUIComponentProps>;
  Attachment?: React.ElementType<AttachmentUIComponentProps>;
  mutes?: Client.Mute[];
  multipleUploads?: boolean;
  acceptedFiles?: string[];
  maxNumberOfFiles?: number;

  /** Function to be called when a @mention is clicked. Function has access to the DOM event and the target user object */
  onMentionsClick?(e: React.MouseEvent, user: Client.UserResponse): void;
  /** Function to be called when hovering over a @mention. Function has access to the DOM event and the target user object */
  onMentionsHover?(e: React.MouseEvent, user: Client.UserResponse): void;

  /** Override send message request (Advanced usage only) */
  doSendMessageRequest?(
    channelId: string,
    message: Client.Message,
  ): Promise<Client.MessageResponse> | void;
  /** Override update(edit) message request (Advanced usage only) */
  doUpdateMessageRequest?(
    channelId: string,
    updatedMessage: Client.Message,
  ): Promise<Client.MessageResponse> | void;
}

export interface ChannelListProps extends ChatContextValue {
  EmptyStateIndicator?: React.ElementType<EmptyStateIndicatorProps>;
  /** The Preview to use, defaults to ChannelPreviewLastMessage */
  Preview?: React.ElementType<ChannelPreviewUIComponentProps>;

  /** The loading indicator to use */
  LoadingIndicator?: React.ElementType<LoadingIndicatorProps>;
  LoadingErrorIndicator?: React.ElementType<LoadingErrorIndicatorProps>;
  List?: React.ElementType<ChannelListUIComponentProps>;
  Paginator?: React.ElementType<PaginatorProps>;

  onMessageNew?(
    thisArg: React.Component<ChannelListProps>,
    e: Client.Event<Client.MessageNewEvent>,
  ): any;
  /** Function that overrides default behaviour when users gets added to a channel */
  onAddedToChannel?(
    thisArg: React.Component<ChannelListProps>,
    e: Client.Event<Client.NotificationAddedToChannelEvent>,
  ): any;
  /** Function that overrides default behaviour when users gets removed from a channel */
  onRemovedFromChannel?(
    thisArg: React.Component<ChannelListProps>,
    e: Client.Event<Client.NotificationRemovedFromChannelEvent>,
  ): any;
  onChannelUpdated?(
    thisArg: React.Component<ChannelListProps>,
    e: Client.Event<Client.ChannelUpdatedEvent>,
  ): any;
  onChannelDeleted?(
    thisArg: React.Component<ChannelListProps>,
    e: Client.Event<Client.ChannelDeletedEvent>,
  ): void;
  onChannelTruncated?(
    thisArg: React.Component<ChannelListProps>,
    e: Client.Event<Client.ChannelTruncatedEvent>,
  ): void;
  setActiveChannelOnMount?: boolean;
  /** Object containing query filters */
  filters: object;
  /** Object containing query options */
  options?: object;
  /** Object containing sort parameters */
  sort?: object;
  showSidebar?: boolean;
}

export interface ChannelListUIComponentProps extends ChatContextValue {
  /** If channel list ran into error */
  error?: boolean;
  /** If channel list is in loading state */
  loading?: boolean;
  showSidebar?: boolean;
  /**
   * Loading indicator UI Component. It will be displayed if `loading` prop is true.
   *
   * Defaults to and accepts same props as:
   * [LoadingChannels](https://github.com/GetStream/stream-chat-react/blob/master/src/components/LoadingChannels.js)
   *
   */
  LoadingIndicator?: React.ElementType<LoadingChannelsProps>;
  /**
   * Error indicator UI Component. It will be displayed if `error` prop is true
   *
   * Defaults to and accepts same props as:
   * [ChatDown](https://github.com/GetStream/stream-chat-react/blob/master/src/components/ChatDown.js)
   *
   */
  LoadingErrorIndicator?: React.ElementType<ChatDownProps>;
}

export interface ChannelPreviewProps
  extends TranslationContextValue,
    ChatContextValue {
  /** **Available from [chat context](https://getstream.github.io/stream-chat-react/#chat)** */
  channel: Client.Channel;
  /** Current selected channel object */
  activeChannel?: Client.Channel;
  /**
   * Available built-in options (also accepts the same props as):
   *
   * 1. [ChannelPreviewCompact](https://getstream.github.io/stream-chat-react/#ChannelPreviewCompact) (default)
   * 2. [ChannelPreviewLastMessage](https://getstream.github.io/stream-chat-react/#ChannelPreviewLastMessage)
   * 3. [ChannelPreviewMessanger](https://getstream.github.io/stream-chat-react/#ChannelPreviewMessanger)
   *
   * The Preview to use, defaults to ChannelPreviewLastMessage
   * */
  Preview?: React.ElementType<ChannelPreviewUIComponentProps>;
  key: string;
  /** Setter for selected channel */
  setActiveChannel(
    channel: Client.Channel,
    watchers?: SeamlessImmutable.Immutable<{ [user_id: string]: Client.User }>,
    e?: React.BaseSyntheticEvent,
  ): void;
  // Following props is just to make sure preview component gets updated after connection is recovered.
  // It is not actually used anywhere internally
  connectionRecoveredCount?: number;
  channelUpdateCount?: number;
}

export interface ChannelPreviewUIComponentProps extends ChannelPreviewProps {
  /** Title of channel to display */
  displayTitle?: string;
  /** Image of channel to display */
  displayImage?: string;
  /** Latest message's text. */
  latestMessage?: string;
  /** Length of latest message to truncate at */
  latestMessageLength?: number;
  active?: boolean;

  /** Following props are coming from state of ChannelPreview */
  unread?: number;
  lastMessage?: Client.MessageResponse;

  lastRead?: Date;
}

export interface PaginatorProps {
  /** callback to load the next page */
  loadNextPage(): void;
  hasNextPage?: boolean;
  /** indicates if there there's currently any refreshing taking place */
  refreshing?: boolean;
}

export interface LoadMorePaginatorProps extends PaginatorProps {
  /** display the items in opposite order */
  reverse: boolean;
  LoadMoreButton: React.ElementType;
}

export interface InfiniteScrollPaginatorProps extends PaginatorProps {
  /** display the items in opposite order */
  reverse?: boolean;
  /** Offset from when to start the loadNextPage call */
  threshold?: number;
  /** The loading indicator to use */
  LoadingIndicator?: React.ElementType<LoadingIndicatorProps>;
}

export interface LoadingIndicatorProps {
  /** The size of the loading icon */
  size?: number;
  /** Set the color of the LoadingIndicator */
  color?: string;
}

export interface LoadingErrorIndicatorProps extends TranslationContextValue {
  error: boolean | object;
}

export interface AvatarProps {
  /** image url */
  image?: string;
  /** name of the picture, used for title tag fallback */
  name?: string;
  /** shape of the avatar, circle, rounded or square */
  shape?: 'circle' | 'rounded' | 'square';
  /** size in pixels */
  size?: number;
  /** onClick handler  */
  onClick?(e: React.MouseEvent): void;
  /** onMouseOver handler */
  onMouseOver?(e: React.MouseEvent): void;
}

export interface DateSeparatorProps extends TranslationContextValue {
  /** The date to format */
  date: Date;
  /** Set the position of the date in the separator */
  position?: 'left' | 'center' | 'right';
  /** Override the default formatting of the date. This is a function that has access to the original date object. Returns a string or Node  */
  formatDate?(date: Date): string;
}

export interface EmptyStateIndicatorProps extends TranslationContextValue {
  /** List Type */
  listType: string;
}

export interface SendButtonProps {
  /** Function that gets triggered on click */
  sendMessage(e: React.MouseEvent<HTMLButtonElement, MouseEvent>): void;
}

export interface MessageListProps
  extends ChannelContextValue,
    TranslationContextValue {
  /** Typing indicator component to render  */
  TypingIndicator?: React.ElementType<TypingIndicatorProps>;
  /** Component to render at the top of the MessageList */
  HeaderComponent?: React.ElementType;
  /** Component to render at the top of the MessageList */
  EmptyStateIndicator?: React.ElementType<EmptyStateIndicatorProps>;
  /** Date separator component to render  */
  dateSeparator?: React.ElementType<DateSeparatorProps>;
  /** Turn off grouping of messages by user */
  noGroupByUser?: boolean;
  /** Weather its a thread of no. Default - false  */
  threadList?: boolean;
  /** render HTML instead of markdown. Posting HTML is only allowed server-side */
  unsafeHTML?: boolean;
  messageLimit?: number;
  messageActions?: Array<string>;
  mutes?: Client.Mute[];
  getFlagMessageSuccessNotification?(message: MessageResponse): string;
  getFlagMessageErrorNotification?(message: MessageResponse): string;
  getMuteUserSuccessNotification?(message: MessageResponse): string;
  getMuteUserErrorNotification?(message: MessageResponse): string;
  additionalMessageInputProps?: object;
}

export interface ChannelHeaderProps
  extends ChannelContextValue,
    TranslationContextValue,
    ChatContextValue {
  /** Set title manually */
  title?: string;
  /** Show a little indicator that the channel is live right now */
  live?: boolean;
}

export interface MessageInputProps {
  /** Set focus to the text input if this is enabled */
  focus?: boolean;
  /** Disable input */
  disabled?: boolean;
  /** Grow the textarea while you're typing */
  grow?: boolean;
  /** Max number of rows the textarea is allowed to grow */
  maxRows?: number;

  /** The parent message object when replying on a thread */
  parent?: Client.MessageResponse | null;

  /** The component handling how the input is rendered */
  Input?: React.ElementType<MessageInputProps>;

  /** Change the SendButton component */
  SendButton?: React.ElementType<SendButtonProps>;

  /** Override image upload request */
  doImageUploadRequest?(
    file: object,
    channel: Client.Channel,
  ): Promise<Client.FileUploadAPIResponse>;

  /** Override file upload request */
  doFileUploadRequest?(
    file: File,
    channel: Client.Channel,
  ): Promise<Client.FileUploadAPIResponse>;

  /** Completely override the submit handler (advanced usage only) */
  overrideSubmitHandler?(
    message: object,
    channelCid: string,
  ): Promise<any> | void;
  /**
   * Any additional attrubutes that you may want to add for underlying HTML textarea element.
   * e.g.
   * <MessageInput
   *  additionalTextareaProps={{
   *    maxLength: 10,
   *  }}
   * />
   */
  additionalTextareaProps?: object;
  /** Message object. If defined, the message passed will be edited, instead of a new message being created */
  message?: Client.MessageResponse;
  /** Callback to clear editing state in parent component */
  clearEditingState?: () => void;
  /** If true, file uploads are disabled. Default: false */
  noFiles?: boolean;
  /** Custom error handler, called when file/image uploads fail. */
  errorHandler?: (e: Error, type: string, file: object) => Promise<any> | void;
}

export type ImageUpload = {
  id: string;
  file: File;
  state: 'finished' | 'failed' | 'uploading';
  previewUri?: string;
  url?: string;
};

export type FileUpload = {
  id: string;
  url: string;
  state: 'finished' | 'failed' | 'uploading';
  file: File;
};

export interface MessageInputState {
  text: string;
  attachments: Client.Attachment[];
  imageOrder: string[];
  imageUploads: SeamlessImmutable.ImmutableObject<{
    [id: string]: ImageUpload;
  }>;
  fileOrder: string[];
  fileUploads: SeamlessImmutable.ImmutableObject<{ [id: string]: FileUpload }>;
  emojiPickerIsOpen: boolean;
  // ids of users mentioned in message
  mentioned_users: Client.UserResponse[];
  numberOfUploads: number;
}

export interface MessageInputUploadsProps extends MessageInputState {
  uploadNewFiles?(files: FileList): void;
  removeImage?(id: string): void;
  uploadImage?(id: string): void;
  removeFile?(id: string): void;
  uploadFile?(id: string): void;
}

export interface MessageInputEmojiPickerProps extends MessageInputState {
  onSelectEmoji(emoji: object): void;
  emojiPickerRef: React.RefObject<HTMLDivElement>;
  small?: boolean;
}

export interface AttachmentUIComponentProps {
  /** The attachment to render */
  attachment: Client.Attachment;
  /**
		The handler function to call when an action is selected on an attachment.
		Examples include canceling a \/giphy command or shuffling the results.
		*/
  actionHandler?(
    name: string,
    value: string,
    event: React.BaseSyntheticEvent,
  ): void;
}

// MessageProps are all props shared between the Message component and the Message UI components (e.g. MessageSimple)
export interface MessageProps extends TranslationContextValue {
  /** The message object */
  message?: Client.MessageResponse;
  /** The client connection object for connecting to Stream */
  client?: Client.StreamChat;
  /** A list of users that have read this message **/
  readBy?: Array<Client.UserResponse>;
  /** groupStyles, a list of styles to apply to this message. ie. top, bottom, single etc */
  groupStyles?: Array<string>;
  /** Editing, if the message is currently being edited */
  editing?: boolean;
  /** The message rendering component, the Message component delegates its rendering logic to this component */
  Message?: React.ElementType<MessageUIComponentProps>;
  /** Message Deleted rendering component. Optional; if left undefined, the default of the Message rendering component is used */
  MessageDeleted?: React.ElementType<MessageDeletedProps>;
  /** Allows you to overwrite the attachment component */
  Attachment?: React.ElementType<AttachmentUIComponentProps>;
  /** render HTML instead of markdown. Posting HTML is only allowed server-side */
  unsafeHTML?: boolean;
  lastReceivedId?: string | null;
  messageListRect?: DOMRect;
  updateMessage?(
    updatedMessage: Client.MessageResponse,
    extraState?: object,
  ): void;
  additionalMessageInputProps?: object;
  clearEditingState?(e?: React.MouseEvent): void;
  getFlagMessageSuccessNotification?(message: MessageResponse): string;
  getFlagMessageErrorNotification?(message: MessageResponse): string;
  getMuteUserSuccessNotification?(message: MessageResponse): string;
  getMuteUserErrorNotification?(message: MessageResponse): string;
  setEditingState?(message: Client.MessageResponse): any;
}

export type MessageComponentState = {
  loading: boolean;
};
// MessageComponentProps defines the props for the Message component
export interface MessageComponentProps
  extends MessageProps,
    TranslationContextValue {
  /** The current channel this message is displayed in */
  channel?: Client.Channel;
  /** Function to be called when a @mention is clicked. Function has access to the DOM event and the target user object */
  onMentionsClick?(
    e: React.MouseEvent,
    mentioned_users: Client.UserResponse[],
  ): void;
  /** Function to be called when hovering over a @mention. Function has access to the DOM event and the target user object */
  onMentionsHover?(
    e: React.MouseEvent,
    mentioned_users: Client.UserResponse[],
  ): void;
  /** Function to be called when clicking the user that posted the message. Function has access to the DOM event and the target user object */
  onUserClick?(e: React.MouseEvent, user: Client.User): void;
  /** Function to be called when hovering the user that posted the message. Function has access to the DOM event and the target user object */
  onUserHover?(e: React.MouseEvent, user: Client.User): void;
  messageActions?: Array<string>;
  members?: SeamlessImmutable.Immutable<{ [user_id: string]: Client.Member }>;
  addNotification?(notificationText: string, type: string): any;
  retrySendMessage?(message: Client.Message): void;
  removeMessage?(updatedMessage: Client.MessageResponse): void;
  mutes?: Client.Mute[];
  openThread?(
    message: Client.MessageResponse,
    event: React.SyntheticEvent,
  ): void;
}

// MessageUIComponentProps defines the props for the Message UI components (e.g. MessageSimple)
export interface MessageUIComponentProps
  extends MessageProps,
    TranslationContextValue {
  actionsEnabled?: boolean;
  handleReaction?(reactionType: string, event?: React.BaseSyntheticEvent): void;
  handleEdit?(event?: React.BaseSyntheticEvent): void;
  handleDelete?(event?: React.BaseSyntheticEvent): void;
  handleFlag?(event?: React.BaseSyntheticEvent): void;
  handleMute?(event?: React.BaseSyntheticEvent): void;
  handleAction?(
    name: string,
    value: string,
    event: React.BaseSyntheticEvent,
  ): void;
  handleRetry?(message: Client.Message): void;
  isMyMessage?(message: Client.MessageResponse): boolean;
  isUserMuted?(): boolean;
  handleOpenThread?(event: React.BaseSyntheticEvent): void;
  mutes?: Client.Mute[];
  onMentionsClickMessage?(event: React.MouseEvent): void;
  onMentionsHoverMessage?(event: React.MouseEvent): void;
  onUserClick?(e: React.MouseEvent): void;
  onUserHover?(e: React.MouseEvent): void;
  getMessageActions(): Array<string>;
  channelConfig?: Client.ChannelConfig;
  threadList?: boolean;
  additionalMessageInputProps?: object;
  initialMessage?: boolean;
}

export interface MessageDeletedProps extends TranslationContextValue {
  /** The message object */
  message: Client.MessageResponse;
  isMyMessage?(message: Client.MessageResponse): boolean;
}

export interface ThreadProps
  extends ChannelContextValue,
    TranslationContextValue {
  /** Display the thread on 100% width of it's container. Useful for mobile style view */
  fullWidth?: boolean;
  /** Make input focus on mounting thread */
  autoFocus?: boolean;
  additionalParentMessageProps?: object;
  additionalMessageListProps?: object;
  additionalMessageInputProps?: object;
  MessageInput?: React.ElementType<MessageInputProps>;
}

export interface TypingIndicatorProps {
  typing: object;
  client: Client.StreamChat;
}

export interface ReactionSelectorProps {
  /**
   * Array of latest reactions.
   * Reaction object has following structure:
   *
   * ```json
   * {
   *  "type": "love",
   *  "user_id": "demo_user_id",
   *  "user": {
   *    ...userObject
   *  },
   *  "created_at": "datetime";
   * }
   * ```
   * */
  latest_reactions?: Client.ReactionResponse[];
  /**
   * {
   *  'like': 9,
   *  'love': 6,
   *  'haha': 2
   * }
   */
  reaction_counts?: {
    [reaction_type: string]: number;
  };
  /** Enable the avatar display */
  detailedView?: boolean;
  /** Provide a list of reaction options [{name: 'angry', emoji: 'angry'}] */
  reactionOptions?: MinimalEmojiInterface[];
  reverse?: boolean;
  handleReaction?(reactionType: string, event?: React.BaseSyntheticEvent): void;
}

export interface EnojiSetDef {
  spriteUrl: string;
  size: number;
  sheetColumns: number;
  sheetRows: number;
  sheetSize: number;
}

export interface ReactionsListProps {
  /**
   * Array of latest reactions.
   * Reaction object has following structure:
   *
   * ```json
   * {
   *  "type": "love",
   *  "user_id": "demo_user_id",
   *  "user": {
   *    ...userObject
   *  },
   *  "created_at": "datetime";
   * }
   * ```
   * */
  reactions?: Client.ReactionResponse[];
  /**
   * {
   *  'like': 9,
   *  'love': 6,
   *  'haha': 2
   * }
   */
  reaction_counts?: {
    [reaction_type: string]: number;
  };
  /** Provide a list of reaction options [{name: 'angry', emoji: 'angry'}] */
  reactionOptions?: MinimalEmojiInterface[];
  onClick?(): void;
  reverse?: boolean;
  emojiSetDef?: EnojiSetDef;
}

export interface WindowProps {
  /** show or hide the window when a thread is active */
  hideOnThread?: boolean;
  thread?: Client.MessageResponse | boolean;
}

export interface AttachmentActionsProps {
  id: string;
  text: string;
  actions: Client.Action[];
  actionHandler?(
    name: string,
    value: string,
    event: React.BaseSyntheticEvent,
  ): void;
}

export interface AudioProps {
  og: Client.Attachment;
}

export interface CardProps extends TranslationContextValue {
  title?: string;
  title_link?: string;
  og_scrape_url?: string;
  image_url?: string;
  thumb_url?: string;
  text?: string;
  type?: string;
}

export interface ChatAutoCompleteProps {
  rows: number;
  grow: boolean;
  maxRows: number;
  disabled: boolean;
  value: string;
  handleSubmit?(event: React.FormEvent): void;
  onChange?(event: React.ChangeEventHandler): void;
  placeholder: string;
  LoadingIndicator?: React.ElementType<LoadingIndicatorProps>;
  minChar: number;
  users: Client.UserResponse[];
  onSelectItem?(item: any): any;
  commands: Client.CommandResponse[];
  onFocus?: React.FocusEventHandler;
  onPaste?: React.ClipboardEventHandler;
  additionalTextareaProps?: object;
}

export interface ChatDownProps extends TranslationContextValue {
  image?: string;
  type: string;
  text?: string;
}

export interface CommandItemProps {
  entity: {
    name: string;
    args: string;
    description: string;
  };
}

export interface EditMessageFormProps
  extends MessageInputProps,
    TranslationContextValue {}
export interface EmoticonItemProps {
  entity: {
    name: string;
    native: string;
    char: string;
  };
}

export interface UserItemProps {
  entity: {
    name: string;
    id: string;
    image: string;
  };
}

export interface EventComponentProps {
  message: Client.MessageResponse;
}

export interface GalleryProps {
  images: Client.Attachment[];
}

export interface ImageProps {
  image_url?: string;
  thumb_url?: string;
  fallback?: string;
}

export interface ImageModalProps {
  images: { src: string }[];
  toggleModal: () => void;
  index?: number;
  modalIsOpen: boolean;
}

export interface InfiniteScrollProps {
  loadMore(): any;
  hasMore?: boolean;
  initialLoad?: boolean;
  isReverse?: boolean;
  pageStart?: number;
  isLoading?: boolean;
  useCapture?: boolean;
  useWindow?: boolean;
  element?: React.ElementType;
  loader?: React.ReactNode;
  threshold?: number;
<<<<<<< HEAD
}

export interface ModalImageProps {
  data: { src: string };
}

export interface ReverseInfiniteScrollProps {
  loadMore(): any;
  hasMore?: boolean;
  initialLoad?: boolean;
  isReverse?: boolean;
  pageStart?: number;
  isLoading?: boolean;
  useCapture?: boolean;
  useWindow?: boolean;
  element?: React.ElementType;
  loader?: React.ReactNode;
  threshold?: number;
  className?: string;
  /** The function is called when the list scrolls */
  listenToScroll?(
    standardOffset: string | number,
    reverseOffset: string | number,
  ): any;
=======
  listenToScroll?(standardOffset: number, reverseOffset: number): void;
  [elementAttribute: string]: any; // any other prop is applied as attribute to element
>>>>>>> 241660c7
}

export interface LoadMoreButtonProps {
  onClick: React.MouseEventHandler;
  refreshing: boolean;
}
export interface LoadingChannelsProps {}
export interface MessageActionsBoxProps {
  /** If the message actions box should be open or not */
  open?: boolean;
  /** If message belongs to current user. */
  mine?: boolean;
  isUserMuted?(): boolean;
  /** DOMRect object for parent MessageList component */
  messageListRect?: DOMRect;
  handleEdit?(event?: React.BaseSyntheticEvent): void;
  handleDelete?(event?: React.BaseSyntheticEvent): void;
  handleFlag?(event?: React.BaseSyntheticEvent): void;
  handleMute?(event?: React.BaseSyntheticEvent): void;
  getMessageActions(): Array<string>;
}
export interface MessageNotificationProps {
  showNotification: boolean;
  onClick: React.MouseEventHandler;
}
export interface MessageRepliesCountButtonProps
  extends TranslationContextValue {
  labelSingle?: string;
  labelPlural?: string;
  reply_count?: number;
  onClick?: React.MouseEventHandler;
}
export interface ModalProps {
  onClose(): void;
  open: boolean;
}
export interface SafeAnchorProps {}
export interface SimpleReactionsListProps {
  reactions?: Client.ReactionResponse[];
  /**
   * {
   *  'like': 9,
   *  'love': 6,
   *  'haha': 2
   * }
   */
  reaction_counts?: {
    [reaction_type: string]: number;
  };
  /** Provide a list of reaction options [{name: 'angry', emoji: 'angry'}] */
  reactionOptions?: MinimalEmojiInterface[];
  handleReaction?(reactionType: string): void;
}
export interface TooltipProps {}

export const AttachmentActions: React.FC<AttachmentActionsProps>;
export class Audio extends React.PureComponent<AudioProps, any> {}
export const Card: React.FC<CardProps>;
export class ChatAutoComplete extends React.PureComponent<
  ChatAutoCompleteProps,
  any
> {}
export const ChatDown: React.FC<ChatDownProps>;
export const CommandItem: React.FC<CommandItemProps>;
export const UserItem: React.FC<UserItemProps>;
export const DateSeparator: React.FC<DateSeparatorProps>;
export class EditMessageForm extends React.PureComponent<
  EditMessageFormProps,
  any
> {}
export const EmoticonItem: React.FC<EmoticonItemProps>;
export const EmptyStateIndicator: React.FC<EmptyStateIndicatorProps>;
export const Gallery: React.FC<GalleryProps>;
export const Image: React.FC<ImageProps>;
export const ImageModal: React.FC<ImageModalProps>;
export const EventComponent: React.FC<EventComponentProps>;
export class InfiniteScroll extends React.PureComponent<
  InfiniteScrollProps,
  any
> {}

export const LoadMoreButton: React.FC<LoadMoreButtonProps>;
export const LoadingChannels: React.FC<LoadingChannelsProps>;
export const LoadingErrorIndicator: React.FC<LoadingErrorIndicatorProps>;

export class MessageActionsBox extends React.PureComponent<
  MessageActionsBoxProps,
  any
> {}
export const MessageNotification: React.FC<MessageNotificationProps>;
export const MessageRepliesCountButton: React.FC<MessageRepliesCountButtonProps>;
export class Modal extends React.PureComponent<ModalProps, any> {}
export const ModalImage: React.FC<ModalImageProps>;

export class ReverseInfiniteScroll extends React.PureComponent<
  InfiniteScrollProps,
  any
> {}
export class SafeAnchor extends React.PureComponent<SafeAnchorProps, any> {}
export const SendButton: React.FC<SendButtonProps>;
export class SimpleReactionsList extends React.PureComponent<
  SimpleReactionsListProps,
  any
> {}
export const Tooltip: React.FC<TooltipProps>;
export const Chat: React.FC<ChatProps>;
export class Channel extends React.PureComponent<ChannelProps, any> {}
export class Avatar extends React.PureComponent<AvatarProps, any> {}
export class Message extends React.PureComponent<MessageComponentProps, any> {}
export class MessageList extends React.PureComponent<MessageListProps, any> {}
export const ChannelHeader: React.FC<ChannelHeaderProps>;
export class MessageInput extends React.PureComponent<MessageInputProps, any> {}
export class MessageInputLarge extends React.PureComponent<
  MessageInputProps,
  any
> {}
export class MessageInputFlat extends React.PureComponent<
  MessageInputProps,
  any
> {}
export class MessageInputSmall extends React.PureComponent<
  MessageInputProps,
  any
> {}

export class Attachment extends React.PureComponent<
  AttachmentUIComponentProps
> {}

export class ChannelList extends React.PureComponent<ChannelListProps> {}
export class ChannelListMessenger extends React.PureComponent<
  ChannelListUIComponentProps,
  any
> {}
export class ChannelListTeam extends React.PureComponent<
  ChannelListUIComponentProps,
  any
> {}

export class ChannelPreview extends React.PureComponent<
  ChannelPreviewProps,
  any
> {}

export class ChannelPreviewCompact extends React.PureComponent<
  ChannelPreviewUIComponentProps,
  any
> {}
export class ChannelPreviewMessenger extends React.PureComponent<
  ChannelPreviewUIComponentProps,
  any
> {}
export const ChannelPreviewCountOnly: React.FC<ChannelPreviewUIComponentProps>;
export class ChannelPreviewLastMessage extends React.PureComponent<
  ChannelPreviewUIComponentProps,
  any
> {}
export const ChannelSearch: React.FC<any>;
export const LoadMorePaginator: React.FC<LoadMorePaginatorProps>;
export const InfiniteScrollPaginator: React.FC<InfiniteScrollPaginatorProps>;
export const LoadingIndicator: React.FC<LoadingIndicatorProps>;

export interface MessageCommerceProps extends MessageUIComponentProps {}
export type MessageCommerceState = {
  isFocused: boolean;
  showDetailedReactions: boolean;
};
export class MessageCommerce extends React.PureComponent<
  MessageCommerceProps,
  MessageCommerceState
> {}

export interface MessageLivestreamProps extends MessageUIComponentProps {}
export type MessageLivestreamState = {
  actionsBoxOpen: boolean;
  reactionSelectorOpen: boolean;
};
export class MessageLivestream extends React.PureComponent<
  MessageLivestreamProps,
  MessageLivestreamState
> {}
export type MessageTeamState = {
  actionsBoxOpen: boolean;
  reactionSelectorOpen: boolean;
};
export interface MessageTeamProps extends MessageUIComponentProps {}
export class MessageTeam extends React.PureComponent<
  MessageUIComponentProps,
  MessageTeamState
> {}

export interface MessageSimpleProps extends MessageUIComponentProps {}
export interface MessageSimpleTextProps extends MessageSimpleProps {
  actionsBoxOpen: boolean;
  onReactionListClick: () => void;
  showDetailedReactions: boolean;
  reactionSelectorRef: React.RefObject<ReactionSelector>;
  setActionsBoxOpen: (state: boolean) => void;
  hideOptions: () => void;
}
export interface MessageSimpleOptionsProps extends MessageSimpleProps {
  actionsBoxOpen: boolean;
  hideOptions: () => void;
  setActionsBoxOpen: (state: boolean) => void;
  onReactionListClick: () => void;
}
export interface MessageSimpleActionsProps extends MessageSimpleProps {
  addNotification?(notificationText: string, type: string): any;
  actionsBoxOpen: boolean;
  hideOptions: () => void;
  setActionsBoxOpen: (state: boolean) => void;
}

export const MessageSimple: React.FC<MessageSimpleProps>;

export class MessageDeleted extends React.PureComponent<
  MessageDeletedProps,
  any
> {}

export class Thread extends React.PureComponent<ThreadProps, any> {}
export const TypingIndicator: React.FC<TypingIndicatorProps>;
export class ReactionSelector extends React.PureComponent<
  ReactionSelectorProps,
  any
> {}
export class ReactionsList extends React.PureComponent<
  ReactionsListProps,
  any
> {}
export const Window: React.FC<WindowProps>;

/** Utils */
export const emojiSetDef: emojiSetDefInterface;
export interface emojiSetDefInterface {
  emoticons: [];
  short_names: [];
  custom: boolean;
}

export const commonEmoji: commonEmojiInterface;
export interface commonEmojiInterface {
  emoticons: [];
  short_names: [];
  custom: boolean;
}

export const defaultMinimalEmojis: MinimalEmojiInterface[];
export interface MinimalEmojiInterface
  extends commonEmojiInterface,
    emojiSetDefInterface {
  id: string;
  name: string;
  colons: string;
  sheet_x: number;
  sheet_y: number;
}

export function renderText(
  message:
    | SeamlessImmutable.Immutable<Client.MessageResponse>
    | Client.MessageResponse,
): ReactMarkdown;
export function smartRender(
  ElementOrComponentOrLiteral: ElementOrComponentOrLiteral,
  props?: {},
  fallback?: ElementOrComponentOrLiteral,
): React.Component<{}, {}>;
export type ElementOrComponentOrLiteral =
  | string
  | boolean
  | number
  | React.ElementType
  | null
  | undefined;

/**
 * {
 *  edit: 'edit',
 *  delete: 'delete',
 *  flag: 'flag',
 *  mute: 'mute',
 * }
 */
export const MESSAGE_ACTIONS: {
  [key: string]: string;
};

/** Context */
export const ChatContext: React.Context<ChatContextValue>;

/**
 * const CustomMessage = withChatContext<MessageUIComponentProps & ChatContextValue>(
 *  class CustomMessageComponent extends React.Component<MessageUIComponentProps & ChatContextValue> {
 *    render() {
 *      return (
 *        <div>Custom Message : {this.props.message.text}</div>
 *      )
 *    }
 *  }
 * )
 */
export function withChatContext<T>(
  OriginalComponent: React.ElementType<T>,
): React.ElementType<T>;

export const ChannelContext: React.Context<ChannelContextValue>;

/**
 * const CustomMessage = withChannelContext<MessageUIComponentProps & ChannelContextValue>(
 *  class CustomMessageComponent extends React.Component<MessageUIComponentProps & ChannelContextValue> {
 *    render() {
 *      return (
 *        <div>Custom Message : {this.props.message.text}</div>
 *      )
 *    }
 *  }
 * )
 */
export function withChannelContext<T>(
  OriginalComponent: React.ElementType<T>,
): React.ElementType<T>;

declare function withTranslationContext<T>(
  OriginalComponent: React.ElementType<T>,
): React.ElementType<T>;
export interface TranslationContext
  extends React.Context<TranslationContextValue> {}
export interface TranslationContextValue {
  t?: i18next.TFunction;
  tDateTimeParser?(datetime: string | number): Dayjs.Dayjs;
}

export interface Streami18nOptions {
  language: string;
  disableDateTimeTranslations?: boolean;
  translationsForLanguage?: object;
  debug?: boolean;
  logger?(msg: string): any;
  dayjsLocaleConfigForLanguage?: object;
  DateTimeParser?(): object;
}

export interface Streami18nTranslators {
  t: i18next.TFunction;
  tDateTimeParser?(datetime?: string | number): object;
}

export class Streami18n {
  constructor(options?: Streami18nOptions);

  init(): Promise<Streami18nTranslators>;
  validateCurrentLanguage(): void;
  geti18Instance(): i18next.i18n;
  getAvailableLanguages(): Array<string>;
  getTranslations(): Array<string>;
  getTranslators(): Promise<Streami18nTranslators>;
  registerTranslation(
    key: string,
    translation: object,
    customDayjsLocale?: Partial<ILocale>,
  ): void;
  addOrUpdateLocale(key: string, config: Partial<ILocale>): void;
  setLanguage(language: string): Promise<void>;
  localeExists(language: string): boolean;
  registerSetLanguageCallback(callback: (t: i18next.TFunction) => void): void;
}

export const enTranslations: object;
export const nlTranslations: object;
export const ruTranslations: object;
export const trTranslations: object;
export const frTranslations: object;
export const hiTranslations: object;
export const itTranslations: object;<|MERGE_RESOLUTION|>--- conflicted
+++ resolved
@@ -796,8 +796,6 @@
   element?: React.ElementType;
   loader?: React.ReactNode;
   threshold?: number;
-<<<<<<< HEAD
-}
 
 export interface ModalImageProps {
   data: { src: string };
@@ -821,10 +819,8 @@
     standardOffset: string | number,
     reverseOffset: string | number,
   ): any;
-=======
   listenToScroll?(standardOffset: number, reverseOffset: number): void;
   [elementAttribute: string]: any; // any other prop is applied as attribute to element
->>>>>>> 241660c7
 }
 
 export interface LoadMoreButtonProps {

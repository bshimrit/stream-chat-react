--- conflicted
+++ resolved
@@ -1,18 +1,18 @@
 <!DOCTYPE html>
 <html lang="en">
   <head>
-    <meta charset="utf-8">
-    <meta name="viewport" content="width=device-width, initial-scale=1.0">
-    <meta http-equiv="X-UA-Compatible" content="ie=edge">
+    <meta charset="utf-8" />
+    <meta name="viewport" content="width=device-width, initial-scale=1.0" />
+    <meta http-equiv="X-UA-Compatible" content="ie=edge" />
     <title>React Chat - Docs</title>
-    <link rel="icon" type="image/x-icon" href="https://getstream.imgix.net/images/favicons/favicon-96x96.png">
+    <link
+      rel="icon"
+      type="image/x-icon"
+      href="https://getstream.imgix.net/images/favicons/favicon-96x96.png"
+    />
   </head>
   <body>
     <div id="rsg-root"></div>
-<<<<<<< HEAD
-    <script src="build/bundle.416d0509.js"></script>
-=======
     <script src="build/bundle.33cc8b6e.js"></script>
->>>>>>> 93ab5820
   </body>
 </html>
--- conflicted
+++ resolved
@@ -9,10 +9,6 @@
   </head>
   <body>
     <div id="rsg-root"></div>
-<<<<<<< HEAD
-    <script src="build/bundle.3aab5cc4.js"></script>
-=======
     <script src="build/bundle.1c4655b6.js"></script>
->>>>>>> 2ea88208
   </body>
 </html>
--- conflicted
+++ resolved
@@ -19,12 +19,7 @@
 
 process.env.NODE_ENV = 'production';
 
-<<<<<<< HEAD
-const styleBundle = {
-=======
 const styleBundle = ({ min } = { min: false }) => ({
-  input: 'src/styles/index.scss',
->>>>>>> cc8b1f3b
   cache: false,
   input: 'src/styles/index.scss',
   output: [
@@ -36,19 +31,15 @@
   plugins: [
     scss({
       output: min ? pkg.style.replace('.css', '.min.css') : pkg.style,
+      outputStyle: min ? 'compressed' : 'nested',
       prefix: `@import "./variables.scss";`,
-      outputStyle: min ? 'compressed' : 'nested',
     }),
   ],
-<<<<<<< HEAD
   watch: {
     chokidar: false,
     include: 'src/styles/',
   },
-};
-=======
 });
->>>>>>> cc8b1f3b
 
 const baseConfig = {
   cache: false,

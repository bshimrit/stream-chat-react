--- conflicted
+++ resolved
@@ -1,10 +1,6 @@
 {
   "name": "stream-chat-react",
-<<<<<<< HEAD
   "version": "2.3.0-beta.2",
-=======
-  "version": "2.3.1",
->>>>>>> 0d71cd84
   "description": "React components to create chat conversations or livestream style chat",
   "author": "GetStream",
   "homepage": "https://getstream.io/chat/",

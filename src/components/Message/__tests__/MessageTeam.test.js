--- conflicted
+++ resolved
@@ -11,11 +11,11 @@
   emojiMockConfig,
 } from 'mock-builders';
 
-<<<<<<< HEAD
-import { ChannelContext, EmojiContext } from '../../../context';
-=======
-import { ChannelContext, TranslationContext } from '../../../context';
->>>>>>> 52973cb4
+import {
+  ChannelContext,
+  EmojiContext,
+  TranslationContext,
+} from '../../../context';
 import MessageTeam from '../MessageTeam';
 import { Avatar as AvatarMock } from '../../Avatar';
 import { MML as MMLMock } from '../../MML';
@@ -51,21 +51,17 @@
 
   return render(
     <ChannelContext.Provider value={{ client, channel, t: (key) => key }}>
-<<<<<<< HEAD
       <EmojiContext.Provider value={emojiMockConfig}>
-        <MessageTeam message={message} typing={false} {...props} />
+        <TranslationContext.Provider
+          value={{
+            t: (key) => key,
+            tDateTimeParser: customDateTimeParser,
+            userLanguage: 'en',
+          }}
+        >
+          <MessageTeam message={message} typing={false} {...props} />
+        </TranslationContext.Provider>
       </EmojiContext.Provider>
-=======
-      <TranslationContext.Provider
-        value={{
-          t: (key) => key,
-          tDateTimeParser: customDateTimeParser,
-          userLanguage: 'en',
-        }}
-      >
-        <MessageTeam message={message} typing={false} {...props} />
-      </TranslationContext.Provider>
->>>>>>> 52973cb4
     </ChannelContext.Provider>,
   );
 }

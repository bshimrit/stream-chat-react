// @ts-check
import React, { useContext, useMemo, useRef } from 'react';
import { isOnlyEmojis, renderText } from '../../utils';
import { TranslationContext } from '../../context';
import {
  ReactionsList as DefaultReactionList,
  ReactionSelector as DefaultReactionSelector,
} from '../Reactions';
import {
<<<<<<< HEAD
=======
  useMobilePress,
  useReactionHandler,
  useReactionClick,
>>>>>>> 19ecf4c2
  useMentionsUIHandler,
  useReactionClick,
  useReactionHandler,
} from './hooks';
import { messageHasAttachments, messageHasReactions } from './utils';
import MessageOptions from './MessageOptions';

/**
 * @type { React.FC<import('types').MessageTextProps> }
 */
const MessageTextComponent = (props) => {
  const {
    ReactionsList = DefaultReactionList,
    ReactionSelector = DefaultReactionSelector,
    onMentionsClickMessage: propOnMentionsClick,
    onMentionsHoverMessage: propOnMentionsHover,
    customWrapperClass,
    customInnerClass,
    theme = 'simple',
    message,
    unsafeHTML,
    customOptionProps,
  } = props;

  const reactionSelectorRef = useRef(
    /** @type {HTMLDivElement | null} */ (null),
  );

  const { handleMobilePress } = useMobilePress();

  const { onMentionsClick, onMentionsHover } = useMentionsUIHandler(message, {
    onMentionsClick: propOnMentionsClick,
    onMentionsHover: propOnMentionsHover,
  });

  const {
    isReactionEnabled,
    onReactionListClick,
    showDetailedReactions,
  } = useReactionClick(message, reactionSelectorRef);

  const { t, userLanguage } = useContext(TranslationContext);

  const hasReactions = messageHasReactions(message);
  const hasAttachment = messageHasAttachments(message);
  const handleReaction = useReactionHandler(message);

  const messageTextToRender =
    // @ts-expect-error
    message?.i18n?.[`${userLanguage}_text`] || message?.text;

  const messageMentionedUsersItem = message?.mentioned_users;

  const messageText = useMemo(
    () => renderText(messageTextToRender, messageMentionedUsersItem),
    [messageMentionedUsersItem, messageTextToRender],
  );

  const wrapperClass = customWrapperClass || 'str-chat__message-text';
  const innerClass =
    customInnerClass ||
    `str-chat__message-text-inner str-chat__message-${theme}-text-inner`;

  if (!message?.text) {
    return null;
  }

  return (
    <div className={wrapperClass}>
      <div
        className={`
          ${innerClass}
          ${
            hasAttachment
              ? ` str-chat__message-${theme}-text-inner--has-attachment`
              : ''
          }
          ${
            isOnlyEmojis(message.text)
              ? ` str-chat__message-${theme}-text-inner--is-emoji`
              : ''
          }
        `.trim()}
        data-testid='message-text-inner-wrapper'
        onClick={onMentionsClick}
        onMouseOver={onMentionsHover}
      >
        {message.type === 'error' && (
          <div className={`str-chat__${theme}-message--error-message`}>
            {t && t('Error · Unsent')}
          </div>
        )}
        {message.status === 'failed' && (
          <div className={`str-chat__${theme}-message--error-message`}>
            {t && t('Message Failed · Click to try again')}
          </div>
        )}

        {unsafeHTML && message.html ? (
          <div dangerouslySetInnerHTML={{ __html: message.html }} />
        ) : (
          <div onClick={handleMobilePress}>{messageText}</div>
        )}

        {/* if reactions show them */}
        {hasReactions && !showDetailedReactions && isReactionEnabled && (
          <ReactionsList
            onClick={onReactionListClick}
            own_reactions={message.own_reactions}
            reaction_counts={message.reaction_counts || undefined}
            reactions={message.latest_reactions}
            reverse={true}
          />
        )}
        {showDetailedReactions && isReactionEnabled && (
          <ReactionSelector
            detailedView
            handleReaction={handleReaction}
            latest_reactions={message.latest_reactions}
            own_reactions={message.own_reactions}
            reaction_counts={message.reaction_counts || undefined}
            ref={reactionSelectorRef}
          />
        )}
      </div>
      <MessageOptions
        {...props}
        {...customOptionProps}
        onReactionListClick={onReactionListClick}
      />
    </div>
  );
};

export default React.memo(MessageTextComponent);<|MERGE_RESOLUTION|>--- conflicted
+++ resolved
@@ -7,13 +7,8 @@
   ReactionSelector as DefaultReactionSelector,
 } from '../Reactions';
 import {
-<<<<<<< HEAD
-=======
+  useMentionsUIHandler,
   useMobilePress,
-  useReactionHandler,
-  useReactionClick,
->>>>>>> 19ecf4c2
-  useMentionsUIHandler,
   useReactionClick,
   useReactionHandler,
 } from './hooks';

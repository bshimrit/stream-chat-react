// @ts-check
import React from 'react';
import PropTypes from 'prop-types';

<<<<<<< HEAD
/**
 *
 * @type {React.FC<import('types').MessageNotificationProps>}
 */
=======
/** @type {React.FC<import('types').MessageNotificationProps>} */
>>>>>>> e68e090c
const MessageNotification = ({ showNotification, onClick, children }) => {
  if (!showNotification) return null;
  return (
    <button
      data-testid="message-notification"
      className="str-chat__message-notification"
      onClick={onClick}
    >
      {children}
    </button>
  );
};

MessageNotification.defaultProps = {
  showNotification: true,
};

MessageNotification.propTypes = {
  /** If we should show the notification or not */
  showNotification: PropTypes.bool.isRequired,
  /** Onclick handler */
  onClick: PropTypes.func.isRequired,
};

export default React.memo(MessageNotification);<|MERGE_RESOLUTION|>--- conflicted
+++ resolved
@@ -2,14 +2,7 @@
 import React from 'react';
 import PropTypes from 'prop-types';
 
-<<<<<<< HEAD
-/**
- *
- * @type {React.FC<import('types').MessageNotificationProps>}
- */
-=======
 /** @type {React.FC<import('types').MessageNotificationProps>} */
->>>>>>> e68e090c
 const MessageNotification = ({ showNotification, onClick, children }) => {
   if (!showNotification) return null;
   return (

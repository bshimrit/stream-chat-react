import React from 'react';
// eslint-disable-next-line import/no-extraneous-dependencies
import axios from 'axios';
import { cleanup, render, waitFor } from '@testing-library/react';
import '@testing-library/jest-dom';

import {
  getTestClient,
  useMockedApis,
  queryChannelsApi,
  generateMessage,
  generateChannel,
  generateUser,
  getOrCreateChannelApi,
  dispatchMessageNewEvent,
  dispatchNotificationAddedToChannelEvent,
  getTestClientWithUser,
  erroredGetApi,
} from 'mock-builders';
import { Chat } from '../../Chat';
import ChannelList from '../ChannelList';

/**
 * We are gonna use following custom UI components for preview and list.
 * If we use ChannelPreviewMessanger or ChannelPreviewLastmessage here, then changes
 * to those components might endup breaking tests for ChannelList, which will be quite painful
 * to debug then.
 */
const ChannelPreviewComponent = ({ channel, latestMessage }) => (
  <div role="listitem" data-testid={channel.id}>
    <div>{channel.data.name}</div>
    <div>{latestMessage}</div>
  </div>
);

const ChannelListComponent = (props) => {
  const { error, loading } = props;
  if (error) {
    return <div data-testid="error-indicator" />;
  }

  if (loading) {
    return <div data-testid="loading-indicator" />;
  }

  return <div role="list">{props.children}</div>;
};

jest.mock('axios');
afterEach(cleanup);

describe('ChannelList', () => {
  test('when `document` is clicked, `closeMobileNav` prop function should be called', () => {
    /** TODO: add this test */
  });

  test('when queryChannels api throws error, `LoadingErrorIndicator` should be rendered', async () => {
    useMockedApis(axios, [erroredGetApi()]);
    jest.spyOn(console, 'warn').mockImplementationOnce(() => null);
    const chatClientVishal = getTestClient();
    await chatClientVishal.setUser({ id: 'vishal' });

    const { getByTestId } = render(
      <Chat client={chatClientVishal}>
        <ChannelList
          filters={{}}
          Preview={ChannelPreviewComponent}
          List={ChannelListComponent}
          options={{ state: true, watch: true, presence: true }}
        />
      </Chat>,
    );

    // Wait for list of channels to load in DOM.
    await waitFor(() => {
      expect(getByTestId('error-indicator')).toBeInTheDocument();
    });
  });

<<<<<<< HEAD
  test('when queryChannels api returns no channels, `EmptyStateIndicator` should be rendered', () => {
    /** TODO: add this test */
  });

  test('when `setActiveChannelOnMount` is true, `setActiveChannel` prop function should be called with first channel as param', () => {
    /** TODO: add this test */
  });

  describe('when `customActiveChannel` is present', () => {
    test('`setActiveChannel` prop function should be called with `customActiveChannel` as param', () => {
      /** TODO: add this test */
    });
    test('`customActiveChannel` should be at top of the list', () => {
      /** TODO: add this test */
=======
  it('should move the channel to top if new message is received', async () => {
    const channel1 = generateChannel();
    const channel2 = generateChannel();
    const channel3 = generateChannel();

    useMockedApis(axios, [queryChannelsApi([channel1, channel2, channel3])]);

    const chatClientVishal = getTestClient();
    await chatClientVishal.setUser({ id: 'vishal' });

    const { getByText, getByRole, getAllByRole } = render(
      <Chat client={chatClientVishal}>
        <ChannelList
          filters={{}}
          Preview={ChannelPreviewComponent}
          List={ChannelListComponent}
          options={{ state: true, watch: true, presence: true }}
        />
      </Chat>,
    );

    // Wait for list of channels to load in DOM.
    await waitFor(() => {
      expect(getByRole('list')).toBeInTheDocument();
    });

    const newMessage = generateMessage({
      user: generateUser(),
    });

    dispatchMessageNewEvent(chatClientVishal, newMessage, channel3.channel);

    await waitFor(() => {
      expect(getByText(newMessage.text)).toBeInTheDocument();
    });

    const items = getAllByRole('listitem');

    // Get the closes listitem to the channel that received new message.
    const channelPreview = getByText(newMessage.text).closest(
      '[role="listitem"]',
    );
    expect(channelPreview.isEqualNode(items[0])).toBe(true);
  });

  it('should move the new channel to top of list if notification.added_to_channel is received', async () => {
    const channel1 = generateChannel();
    const channel2 = generateChannel();
    const channel3 = generateChannel();

    useMockedApis(axios, [
      queryChannelsApi([channel1, channel2]),
      getOrCreateChannelApi(channel3),
    ]);

    const chatClientVishal = await getTestClientWithUser({ id: 'vishal' });

    const { getByRole, getByTestId, getAllByRole } = render(
      <Chat client={chatClientVishal}>
        <ChannelList
          filters={{}}
          Preview={ChannelPreviewComponent}
          List={ChannelListComponent}
          options={{ state: true, watch: true, presence: true }}
        />
      </Chat>,
    );

    // Wait for list of channels to load in DOM.
    await waitFor(() => {
      expect(getByRole('list')).toBeInTheDocument();
    });

    dispatchNotificationAddedToChannelEvent(chatClientVishal, channel3.channel);

    await waitFor(() => {
      expect(getByTestId(channel3.channel.id)).toBeInTheDocument();
>>>>>>> 0f1e62b4
    });
  });

<<<<<<< HEAD
  describe('Event handling', () => {
    test('message.new - channel should move to top of the list', async () => {
      const channel1 = generateChannel();
      const channel2 = generateChannel();
      const channel3 = generateChannel();

      useMockedApis(axios, [queryChannelsApi([channel1, channel2, channel3])]);

      const chatClientVishal = getTestClient();
      await chatClientVishal.setUser({ id: 'vishal' });

      const { getByText, getByRole, getAllByRole } = render(
        <Chat client={chatClientVishal}>
          <ChannelList
            filters={{}}
            Preview={ChannelPreviewComponent}
            List={ChannelListComponent}
            options={{ state: true, watch: true, presence: true }}
          />
        </Chat>,
      );

      // Wait for list of channels to load in DOM.
      await waitFor(() => {
        expect(getByRole('list')).toBeInTheDocument();
      });

      const newMessage = generateMessage({
        user: generateUser(),
      });

      dispatchMessageNewEvent(chatClientVishal, newMessage, channel3.channel);

      await waitFor(() => {
        expect(getByText(newMessage.text)).toBeInTheDocument();
      });

      const items = getAllByRole('listitem');

      // Get the closes listitem to the channel that received new message.
      const channelPreview = getByText(newMessage.text).closest(
        '[role="listitem"]',
      );
      expect(channelPreview.isEqualNode(items[0])).toBeTruthy();
    }),
      test("user.presence.changed - member's presence status should be updated", () => {
        /** TODO: add this test */
      });

    describe('notification.message_new', () => {
      test('`onMessageNew` prop is present - channel should move to top of the list', () => {
        /** TODO: add this test */
      });
      test('`onMessageNew` prop is absent - should call `onMessageNew` function prop', () => {
        /** TODO: add this test */
      });
    }),
      describe('notification.added_to_channel', () => {
        test('`onAddedToChannel` prop is present - channel should move to top of the list', async () => {
          const channel1 = generateChannel();
          const channel2 = generateChannel();
          const channel3 = generateChannel();

          useMockedApis(axios, [
            queryChannelsApi([channel1, channel2]),
            getOrCreateChannelApi(channel3),
          ]);

          const chatClientVishal = await getTestClientWithUser({
            id: 'vishal',
          });

          const { getByText, getByRole, getByTestId, getAllByRole } = render(
            <Chat client={chatClientVishal}>
              <ChannelList
                filters={{}}
                Preview={ChannelPreviewComponent}
                List={ChannelListComponent}
                options={{ state: true, watch: true, presence: true }}
              />
            </Chat>,
          );

          // Wait for list of channels to load in DOM.
          await waitFor(() => {
            expect(getByRole('list')).toBeInTheDocument();
          });

          const newMessage = generateMessage({
            user: generateUser(),
          });

          dispatchNotificationAddedToChannelEvent(
            chatClientVishal,
            channel3.channel,
          );

          await waitFor(() => {
            expect(getByTestId(channel3.channel.id)).toBeInTheDocument();
          });

          const items = getAllByRole('listitem');

          // Get the closes listitem to the channel that received new message.
          const channelPreview = getByTestId(channel3.channel.id);
          expect(channelPreview.isEqualNode(items[0])).toBeTruthy();
        });
        test('`onAddedToChannel` prop is absent - should call `onAddedToChannel` function prop', () => {
          /** TODO: add this test */
        });
      }),
      describe('notification.removed_from_channel', () => {
        test('`onRemovedFromChannel` prop is present - channel should be removed from list', () => {
          /** TODO: add this test */
        });
        test('`onRemovedFromChannel` prop is absent - should call `onRemovedFromChannel` function prop', () => {
          /** TODO: add this test */
        });
      }),
      describe('channel.updated', () => {
        test('`onChannelUpdated` prop is present - channel should be updated in list', () => {
          /** TODO: add this test */
        });
        test('`onChannelUpdated` prop is absent - should call `onChannelUpdated` function prop', () => {
          /** TODO: add this test */
        });
      }),
      describe('channel.deleted', () => {
        test('`onChannelDeleted` prop is present - channel should be removed from list', () => {
          /** TODO: add this test */
        });
        test('`onChannelDeleted` prop is absent - should call `onChannelDeleted` function prop', () => {
          /** TODO: add this test */
        });
      }),
      describe('channel.truncated', () => {
        test('`onChannelTruncated` prop is present - latest message on channel should be empty', () => {
          /** TODO: add this test */
        });
        test('`onChannelTruncated` prop is absent - should call `onChannelTruncated` function prop', () => {
          /** TODO: add this test */
        });
      });
=======
    const items = getAllByRole('listitem');

    // Get the closes listitem to the channel that received new message.
    const channelPreview = getByTestId(channel3.channel.id);
    expect(channelPreview.isEqualNode(items[0])).toBe(true);
>>>>>>> 0f1e62b4
  });
});<|MERGE_RESOLUTION|>--- conflicted
+++ resolved
@@ -47,14 +47,16 @@
 };
 
 jest.mock('axios');
-afterEach(cleanup);
 
 describe('ChannelList', () => {
-  test('when `document` is clicked, `closeMobileNav` prop function should be called', () => {
+  afterEach(cleanup);
+
+  it('when `document` is clicked, `closeMobileNav` prop function should be called', () => {
+    expect(true).toBe(true);
     /** TODO: add this test */
   });
 
-  test('when queryChannels api throws error, `LoadingErrorIndicator` should be rendered', async () => {
+  it('when queryChannels api throws error, `LoadingErrorIndicator` should be rendered', async () => {
     useMockedApis(axios, [erroredGetApi()]);
     jest.spyOn(console, 'warn').mockImplementationOnce(() => null);
     const chatClientVishal = getTestClient();
@@ -77,106 +79,29 @@
     });
   });
 
-<<<<<<< HEAD
-  test('when queryChannels api returns no channels, `EmptyStateIndicator` should be rendered', () => {
+  it('when queryChannels api returns no channels, `EmptyStateIndicator` should be rendered', () => {
+    expect(true).toBe(true);
     /** TODO: add this test */
   });
 
-  test('when `setActiveChannelOnMount` is true, `setActiveChannel` prop function should be called with first channel as param', () => {
+  it('when `setActiveChannelOnMount` is true, `setActiveChannel` prop function should be called with first channel as param', () => {
+    expect(true).toBe(true);
     /** TODO: add this test */
   });
 
   describe('when `customActiveChannel` is present', () => {
-    test('`setActiveChannel` prop function should be called with `customActiveChannel` as param', () => {
+    it('`setActiveChannel` prop function should be called with `customActiveChannel` as param', () => {
+      expect(true).toBe(true);
       /** TODO: add this test */
     });
-    test('`customActiveChannel` should be at top of the list', () => {
+    it('`customActiveChannel` should be at top of the list', () => {
+      expect(true).toBe(true);
       /** TODO: add this test */
-=======
-  it('should move the channel to top if new message is received', async () => {
-    const channel1 = generateChannel();
-    const channel2 = generateChannel();
-    const channel3 = generateChannel();
-
-    useMockedApis(axios, [queryChannelsApi([channel1, channel2, channel3])]);
-
-    const chatClientVishal = getTestClient();
-    await chatClientVishal.setUser({ id: 'vishal' });
-
-    const { getByText, getByRole, getAllByRole } = render(
-      <Chat client={chatClientVishal}>
-        <ChannelList
-          filters={{}}
-          Preview={ChannelPreviewComponent}
-          List={ChannelListComponent}
-          options={{ state: true, watch: true, presence: true }}
-        />
-      </Chat>,
-    );
-
-    // Wait for list of channels to load in DOM.
-    await waitFor(() => {
-      expect(getByRole('list')).toBeInTheDocument();
-    });
-
-    const newMessage = generateMessage({
-      user: generateUser(),
-    });
-
-    dispatchMessageNewEvent(chatClientVishal, newMessage, channel3.channel);
-
-    await waitFor(() => {
-      expect(getByText(newMessage.text)).toBeInTheDocument();
-    });
-
-    const items = getAllByRole('listitem');
-
-    // Get the closes listitem to the channel that received new message.
-    const channelPreview = getByText(newMessage.text).closest(
-      '[role="listitem"]',
-    );
-    expect(channelPreview.isEqualNode(items[0])).toBe(true);
-  });
-
-  it('should move the new channel to top of list if notification.added_to_channel is received', async () => {
-    const channel1 = generateChannel();
-    const channel2 = generateChannel();
-    const channel3 = generateChannel();
-
-    useMockedApis(axios, [
-      queryChannelsApi([channel1, channel2]),
-      getOrCreateChannelApi(channel3),
-    ]);
-
-    const chatClientVishal = await getTestClientWithUser({ id: 'vishal' });
-
-    const { getByRole, getByTestId, getAllByRole } = render(
-      <Chat client={chatClientVishal}>
-        <ChannelList
-          filters={{}}
-          Preview={ChannelPreviewComponent}
-          List={ChannelListComponent}
-          options={{ state: true, watch: true, presence: true }}
-        />
-      </Chat>,
-    );
-
-    // Wait for list of channels to load in DOM.
-    await waitFor(() => {
-      expect(getByRole('list')).toBeInTheDocument();
-    });
-
-    dispatchNotificationAddedToChannelEvent(chatClientVishal, channel3.channel);
-
-    await waitFor(() => {
-      expect(getByTestId(channel3.channel.id)).toBeInTheDocument();
->>>>>>> 0f1e62b4
-    });
-  });
-
-<<<<<<< HEAD
+    });
+  });
+
   describe('Event handling', () => {
-    test('message.new - channel should move to top of the list', async () => {
+    it('message.new - channel should move to top of the list', async () => {
       const channel1 = generateChannel();
       const channel2 = generateChannel();
       const channel3 = generateChannel();
@@ -218,112 +143,116 @@
       const channelPreview = getByText(newMessage.text).closest(
         '[role="listitem"]',
       );
-      expect(channelPreview.isEqualNode(items[0])).toBeTruthy();
-    }),
-      test("user.presence.changed - member's presence status should be updated", () => {
-        /** TODO: add this test */
-      });
+      expect(channelPreview.isEqualNode(items[0])).toBe(true);
+    });
+
+    it("user.presence.changed - member's presence status should be updated", () => {
+      expect(true).toBe(true);
+      /** TODO: add this test */
+    });
 
     describe('notification.message_new', () => {
-      test('`onMessageNew` prop is present - channel should move to top of the list', () => {
-        /** TODO: add this test */
-      });
-      test('`onMessageNew` prop is absent - should call `onMessageNew` function prop', () => {
-        /** TODO: add this test */
-      });
-    }),
-      describe('notification.added_to_channel', () => {
-        test('`onAddedToChannel` prop is present - channel should move to top of the list', async () => {
-          const channel1 = generateChannel();
-          const channel2 = generateChannel();
-          const channel3 = generateChannel();
-
-          useMockedApis(axios, [
-            queryChannelsApi([channel1, channel2]),
-            getOrCreateChannelApi(channel3),
-          ]);
-
-          const chatClientVishal = await getTestClientWithUser({
-            id: 'vishal',
-          });
-
-          const { getByText, getByRole, getByTestId, getAllByRole } = render(
-            <Chat client={chatClientVishal}>
-              <ChannelList
-                filters={{}}
-                Preview={ChannelPreviewComponent}
-                List={ChannelListComponent}
-                options={{ state: true, watch: true, presence: true }}
-              />
-            </Chat>,
-          );
-
-          // Wait for list of channels to load in DOM.
-          await waitFor(() => {
-            expect(getByRole('list')).toBeInTheDocument();
-          });
-
-          const newMessage = generateMessage({
-            user: generateUser(),
-          });
-
-          dispatchNotificationAddedToChannelEvent(
-            chatClientVishal,
-            channel3.channel,
-          );
-
-          await waitFor(() => {
-            expect(getByTestId(channel3.channel.id)).toBeInTheDocument();
-          });
-
-          const items = getAllByRole('listitem');
-
-          // Get the closes listitem to the channel that received new message.
-          const channelPreview = getByTestId(channel3.channel.id);
-          expect(channelPreview.isEqualNode(items[0])).toBeTruthy();
+      it('`onMessageNew` prop is present - channel should move to top of the list', () => {
+        expect(true).toBe(true);
+        /** TODO: add this test */
+      });
+      it('`onMessageNew` prop is absent - should call `onMessageNew` function prop', () => {
+        expect(true).toBe(true);
+        /** TODO: add this test */
+      });
+    });
+    describe('notification.added_to_channel', () => {
+      it('`onAddedToChannel` prop is present - channel should move to top of the list', async () => {
+        const channel1 = generateChannel();
+        const channel2 = generateChannel();
+        const channel3 = generateChannel();
+
+        useMockedApis(axios, [
+          queryChannelsApi([channel1, channel2]),
+          getOrCreateChannelApi(channel3),
+        ]);
+
+        const chatClientVishal = await getTestClientWithUser({
+          id: 'vishal',
         });
-        test('`onAddedToChannel` prop is absent - should call `onAddedToChannel` function prop', () => {
-          /** TODO: add this test */
+
+        const { getByRole, getByTestId, getAllByRole } = render(
+          <Chat client={chatClientVishal}>
+            <ChannelList
+              filters={{}}
+              Preview={ChannelPreviewComponent}
+              List={ChannelListComponent}
+              options={{ state: true, watch: true, presence: true }}
+            />
+          </Chat>,
+        );
+
+        // Wait for list of channels to load in DOM.
+        await waitFor(() => {
+          expect(getByRole('list')).toBeInTheDocument();
         });
-      }),
-      describe('notification.removed_from_channel', () => {
-        test('`onRemovedFromChannel` prop is present - channel should be removed from list', () => {
-          /** TODO: add this test */
+
+        dispatchNotificationAddedToChannelEvent(
+          chatClientVishal,
+          channel3.channel,
+        );
+
+        await waitFor(() => {
+          expect(getByTestId(channel3.channel.id)).toBeInTheDocument();
         });
-        test('`onRemovedFromChannel` prop is absent - should call `onRemovedFromChannel` function prop', () => {
-          /** TODO: add this test */
-        });
-      }),
-      describe('channel.updated', () => {
-        test('`onChannelUpdated` prop is present - channel should be updated in list', () => {
-          /** TODO: add this test */
-        });
-        test('`onChannelUpdated` prop is absent - should call `onChannelUpdated` function prop', () => {
-          /** TODO: add this test */
-        });
-      }),
-      describe('channel.deleted', () => {
-        test('`onChannelDeleted` prop is present - channel should be removed from list', () => {
-          /** TODO: add this test */
-        });
-        test('`onChannelDeleted` prop is absent - should call `onChannelDeleted` function prop', () => {
-          /** TODO: add this test */
-        });
-      }),
-      describe('channel.truncated', () => {
-        test('`onChannelTruncated` prop is present - latest message on channel should be empty', () => {
-          /** TODO: add this test */
-        });
-        test('`onChannelTruncated` prop is absent - should call `onChannelTruncated` function prop', () => {
-          /** TODO: add this test */
-        });
-      });
-=======
-    const items = getAllByRole('listitem');
-
-    // Get the closes listitem to the channel that received new message.
-    const channelPreview = getByTestId(channel3.channel.id);
-    expect(channelPreview.isEqualNode(items[0])).toBe(true);
->>>>>>> 0f1e62b4
+
+        const items = getAllByRole('listitem');
+
+        // Get the closes listitem to the channel that received new message.
+        const channelPreview = getByTestId(channel3.channel.id);
+        expect(channelPreview.isEqualNode(items[0])).toBe(true);
+      });
+
+      it('`onAddedToChannel` prop is absent - should call `onAddedToChannel` function prop', () => {
+        expect(true).toBe(true);
+        /** TODO: add this test */
+      });
+    });
+
+    describe('notification.removed_from_channel', () => {
+      it('`onRemovedFromChannel` prop is present - channel should be removed from list', () => {
+        expect(true).toBe(true);
+        /** TODO: add this test */
+      });
+      it('`onRemovedFromChannel` prop is absent - should call `onRemovedFromChannel` function prop', () => {
+        expect(true).toBe(true);
+        /** TODO: add this test */
+      });
+    });
+    describe('channel.updated', () => {
+      it('`onChannelUpdated` prop is present - channel should be updated in list', () => {
+        expect(true).toBe(true);
+        /** TODO: add this test */
+      });
+      it('`onChannelUpdated` prop is absent - should call `onChannelUpdated` function prop', () => {
+        expect(true).toBe(true);
+        /** TODO: add this test */
+      });
+    });
+    describe('channel.deleted', () => {
+      it('`onChannelDeleted` prop is present - channel should be removed from list', () => {
+        expect(true).toBe(true);
+        /** TODO: add this test */
+      });
+      it('`onChannelDeleted` prop is absent - should call `onChannelDeleted` function prop', () => {
+        expect(true).toBe(true);
+        /** TODO: add this test */
+      });
+    });
+    describe('channel.truncated', () => {
+      it('`onChannelTruncated` prop is present - latest message on channel should be empty', () => {
+        expect(true).toBe(true);
+        /** TODO: add this test */
+      });
+      it('`onChannelTruncated` prop is absent - should call `onChannelTruncated` function prop', () => {
+        expect(true).toBe(true);
+        /** TODO: add this test */
+      });
+    });
   });
 });
--- conflicted
+++ resolved
@@ -2,11 +2,7 @@
 import React, { useContext } from 'react';
 import PropTypes from 'prop-types';
 import { Avatar } from '../Avatar';
-<<<<<<< HEAD
-import { ChatContext, ChannelContext, TranslationContext } from '../../context';
-=======
 import { ChannelContext, TranslationContext } from '../../context';
->>>>>>> 2ea88208
 
 /**
  * ChannelHeader - Render some basic information about this channel
@@ -17,13 +13,7 @@
   /** @type {import("types").TranslationContextValue} */
   const { t } = useContext(TranslationContext);
   /** @type {import("types").ChannelContextValue} */
-<<<<<<< HEAD
-  const { watcher_count } = useContext(ChannelContext);
-  /** @type {import("types").ChatContextValue} */
-  const { channel, openMobileNav } = useContext(ChatContext);
-=======
   const { channel, openMobileNav, watcher_count } = useContext(ChannelContext);
->>>>>>> 2ea88208
 
   return (
     <div className="str-chat__header-livestream">

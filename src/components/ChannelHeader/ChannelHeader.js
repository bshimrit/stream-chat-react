import React, { useContext } from 'react';
import PropTypes from 'prop-types';
import { Avatar as DefaultAvatar } from '../Avatar';
import { ChannelContext, ChatContext, TranslationContext } from '../../context';

/**
 * ChannelHeader - Render some basic information about this channel
 * @example ../../docs/ChannelHeader.md
 * @type {React.FC<import('types').ChannelHeaderProps>}
 */
const ChannelHeader = (props) => {
  const { Avatar = DefaultAvatar, image: propImage, live, title } = props;

  const { channel, watcher_count } = useContext(ChannelContext);
  const { openMobileNav } = useContext(ChatContext);
  const { t } = useContext(TranslationContext);

  const { image: channelImage, member_count, name, subtitle } =
    channel?.data || {};

  const image = propImage || channelImage;

  return (
    <div className='str-chat__header-livestream'>
      <div className='str-chat__header-hamburger' onClick={openMobileNav}>
        <span className='str-chat__header-hamburger--line'></span>
        <span className='str-chat__header-hamburger--line'></span>
        <span className='str-chat__header-hamburger--line'></span>
      </div>
      {image && (
        <Avatar
          image={image}
          shape='rounded'
          size={channel?.type === 'commerce' ? 60 : 40}
        />
      )}
      <div className='str-chat__header-livestream-left'>
        <p className='str-chat__header-livestream-left--title'>
          {title || name}{' '}
          {live && (
            <span className='str-chat__header-livestream-left--livelabel'>
              {t('live')}
            </span>
          )}
        </p>
        {subtitle && (
          <p className='str-chat__header-livestream-left--subtitle'>
            {subtitle}
          </p>
        )}
        <p className='str-chat__header-livestream-left--members'>
          {!live && !!member_count && member_count > 0 && (
            <>
              {t('{{ memberCount }} members', {
                memberCount: member_count,
              })}
              ,{' '}
            </>
          )}
          {t('{{ watcherCount }} online', { watcherCount: watcher_count })}
        </p>
      </div>
    </div>
  );
};

ChannelHeader.propTypes = {
  /**
   * Custom UI component to display user avatar
   *
   * Defaults to and accepts same props as: [Avatar](https://github.com/GetStream/stream-chat-react/blob/master/src/components/Avatar/Avatar.js)
   * */
  Avatar: /** @type {PropTypes.Validator<React.ElementType<import('types').AvatarProps>>} */ (PropTypes.elementType),
<<<<<<< HEAD
=======
  /** Manually set the image to render, defaults to the channel image */
  image: PropTypes.string,
>>>>>>> 015ff675
  /** Show a little indicator that the channel is live right now */
  live: PropTypes.bool,
  /** Set title manually */
  title: PropTypes.string,
};

export default React.memo(ChannelHeader);<|MERGE_RESOLUTION|>--- conflicted
+++ resolved
@@ -71,11 +71,8 @@
    * Defaults to and accepts same props as: [Avatar](https://github.com/GetStream/stream-chat-react/blob/master/src/components/Avatar/Avatar.js)
    * */
   Avatar: /** @type {PropTypes.Validator<React.ElementType<import('types').AvatarProps>>} */ (PropTypes.elementType),
-<<<<<<< HEAD
-=======
   /** Manually set the image to render, defaults to the channel image */
   image: PropTypes.string,
->>>>>>> 015ff675
   /** Show a little indicator that the channel is live right now */
   live: PropTypes.bool,
   /** Set title manually */
